--- conflicted
+++ resolved
@@ -107,13 +107,7 @@
 
       mockedStore.isOpen returns true
       val currentPersistenceVersion =
-<<<<<<< HEAD
         StorageVersions(Migration.steps).toBuilder.setFormat(StorageVersion.StorageFormat.PERSISTENCE_STORE).build()
-
-      mockedStore.startMigration() returns Future.successful(Done)
-=======
-        StorageVersions.current.toBuilder.setFormat(StorageVersion.StorageFormat.PERSISTENCE_STORE).build()
->>>>>>> 209346fa
       mockedStore.storageVersion() returns Future.successful(Some(currentPersistenceVersion))
 
       migrate.migrate()
